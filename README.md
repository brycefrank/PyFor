--- conflicted
+++ resolved
@@ -1,105 +1,3 @@
-## 0.2.1
+## 0.3.0
 
-<<<<<<< HEAD
-## 0.3.0 Branch
-
-This is the development branch for release 0.3.0. This release is intended for batch processing of many tiles by providing multiprocessor and cluster support.
-
-- [ ] Batch processing
-	- [ ] Multiprocessor support
-	- [ ] Cluster support
-- [ ] Voxelization methods
-- [ ] More tree detection methods
-
-
-
-
-[![Documentation Status](https://readthedocs.org/projects/pyfor-pdal-u/badge/?version=pdal-u)](http://pyfor-pdal-u.readthedocs.io/en/pdal-u/?badge=pdal-u)[![Build Status](https://travis-ci.org/brycefrank/pyfor.svg?branch=pdal-u)](https://travis-ci.org/brycefrank/pyfor)[![Coverage Status](https://coveralls.io/repos/github/brycefrank/pyfor/badge.svg?branch=pdal-u)](https://coveralls.io/github/brycefrank/pyfor?branch=pdal-u)
-
-**pyfor** is a Python module intended as a tool to assist in the processing of point cloud data in the context of forest inventory. It offers functions that convert raw point cloud data to usable information about forested landscapes using an object oriented (OOP) framework accessible for advanced and novice users of Python. pyfor aims to provide a cross platform means to interactively process point cloud data, as well as efficient ways to batch process large acquisitions.
-
-pyfor is currently undergoing major revisions from its infant stage to incorporate several packages that speed up processing time and allow for visualizations of point cloud data. The expected release for a stable working version (0.2.0) is **May 2018**, but this branch will provide rolling release updates for anyone interested in trying the package early.
-
-## Samples
-
-These samples are a work in progress, but demonstrate some of the package capabilities.
-
-- [File Input and Plotting](https://github.com/brycefrank/pyfor/blob/pdal-u/samples/ImportsExports.ipynb)
-- [Normalization](https://github.com/brycefrank/pyfor/blob/pdal-u/samples/Normalization.ipynb)
-- [Canopy Height Models](https://github.com/brycefrank/pyfor/blob/pdal-u/samples/CanopyHeightModel.ipynb)
-
-## Installation
-
-For installation I highly recommend looking into setting up [miniconda](https://conda.io/miniconda.html) for your system before beginning. pyfor depends on many packages that are otherwise tricky and difficult to install (especially gdal and its bindings), and conda provides a quick and easy way to manage many different Python environments on your system simultaneously.
-
-Note that the following installation procedures will install the rolling release version of pyfor (i.e. this branches' source files). I develop actively on this branch and push commits daily, so beware of intermittent bugs when updating. More stable releases are forthcoming. 
-
-The following bash commands will install this branch of pyfor. It requires installation of miniconda (see above). This will install all of the prerequisites in that environment, named `pyfor_env`. pyfor depends on a lot of heavy libraries, so expect construction of the environment to take a little time.
-
-```bash
-git clone https://github.com/brycefrank/pyfor.git
-cd pyfor
-git checkout pdal-u
-conda env create -f environment.yml
-
-# For Linux / macOS:
-source activate pyfor_env
-
-# For Windows:
-activate pyfor_env
-
-pip install .
-```
-
-Following these commands, pyfor should load in the activated Python shell.
-
-```python
-import pyfor
-```
-
-If you see no errors, you are ready to process!
-
-## Getting Started
-
-[under construction]
-
-An early version of the documentation is located [here](http://pyfor-pdal-u.readthedocs.io/en/pdal-u/). Beware of many formatting issues yet to be fixed.
-
-An early collection of samples is located [here](https://github.com/brycefrank/pyfor/tree/pdal-u/samples)
-
-## Features
-
-Below is a list of features planned for the 0.2 stable release. 0.2 is intended to be adequate for processing and visualizing individual point cloud tiles.
-
-- [X] Ground filter
-- [X] Normalization
-- [X] Rasterization
-	- [X] Raster input and output
-- [X] Interactive 2d & 3d plotting via Jupyter
-	- [X] Point cloud plotting
-	- [X] Raster plotting
-- [X] Grid metrics extraction
-- [X] Watershed segmentation
-- [X] Canopy height model
-	- [X] Median pit filter
-	- [ ] Pit free algorithm (Chen et al. 2017)
-- [X] Clipping point clouds
-- [ ] Area-based approach workflows
-
-## Goals
-
-- Maintain a purely Python code base
-- Maintain compatibility between operating systems via conda
-- Support processing for distributed systems and multicore processors
-- Implement new
-
-## Collaboration & Requests
-
-If you would like to contribute, especially those experienced with `numba`, `numpy`, `gdal`, `ogr` and `pandas`, please contact me at bfrank70@gmail.com For a list of to do items before our first release, please see the [Working Prototype](https://github.com/brycefrank/pyfor/projects/3) page.
-
-I am also willing to implement features on request. Feel free to [open an issue](https://github.com/brycefrank/pyfor/issues) with your request or email me at the adress above.
-=======
-This is the branch for 0.2.1, a place for minor updates and bug fixes for the current master branch version (0.2.0). These updates are distinct from 0.3.0 in that they only modify code existing in 0.2.0 (the tile processing functions).
-
-A dedicated changelog is located [here](https://github.com/brycefrank/pyfor/blob/0.2.1/changelog_0.2.1.md)
->>>>>>> a2013748
+Placeholder README