--- conflicted
+++ resolved
@@ -7,11 +7,8 @@
 
 **pyfor** is a Python package that assists in the processing of point cloud data in the context of forest inventory. It offers functions that convert raw point cloud data to usable information about forested landscapes using an object oriented (OOP) framework accessible for advanced and novice users of Python. pyfor aims to provide a cross platform means to interactively process point cloud data, as well as efficient ways to batch process large acquisitions.
 
-<<<<<<< HEAD
-=======
 pyfor is supported in part by the [AWS Cloud Credits for Research program](https://aws.amazon.com/research-credits/)
 
->>>>>>> 94ed945e
 ## Release Status
 
 Current Release: 0.2.2
