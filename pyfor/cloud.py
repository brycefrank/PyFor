# An update of the cloudinfo class

import laspy
import plyfile
import os
import numpy as np
import pandas as pd
import matplotlib.cm as cm
from pyfor import rasterizer
from pyfor import clip
from pyfor import plot
import pathlib
import warnings

# General class
class CloudData:
    def __init__(self, points, header):
        self.header = header
        self.points = points
        # TODO are these even used?
        self.x = self.points["x"]
        self.y = self.points["y"]
        self.z = self.points["z"]
        self.min = [np.min(self.x), np.min(self.y), np.min(self.z)]
        self.max = [np.max(self.x), np.max(self.y), np.max(self.z)]
        self.count = np.alen(self.points)

    def _update(self):
<<<<<<< HEAD
        self.min = [np.min(self.points["x"]), np.min(self.points["y"]), np.min(self.points["z"])]
        self.max = [np.max(self.points["x"]), np.max(self.points["y"]), np.max(self.points["z"])]
=======
        self.min = [np.min(self.points['x']), np.min(self.points['y']), np.min(self.points['z'])]
        self.max = [np.max(self.points['x']), np.max(self.points['y']), np.max(self.points['z'])]
>>>>>>> 288e60a3
        self.count = np.alen(self.points)

    def _append(self, other):
        """
        Append one CloudData object to another.
        :return:
        """
        self.points = pd.concat([self.points, other.points])
        self._update()


class PLYData(CloudData):
    def write(self, path):
        """
        Writes the object to file. This is a wrapper for :func:`plyfile.PlyData.write`

        :param path: The path of the ouput file.
        """
        if len(self.points) > 0:
            #coordinate_array = self.points[["x", "y", "z"]].values.T
            #vertex_array = list(zip(coordinate_array[0],coordinate_array[1], coordinate_array[2]))
            #vertex_array = np.array(vertex_array, dtype=[('x', 'f4'), ('y', 'f4'), ('z', 'f4')])
            vertex_array = self.points.to_records(index=False)
            elements = plyfile.PlyElement.describe(vertex_array, 'vertex')
            plyfile.PlyData([elements]).write(path)
        else:
            raise ValueError('There is no data contained in this Cloud object, it is impossible to write.')


class LASData(CloudData):
    def write(self, path):
        """
        Writes the object to file. This is a wrapper for :func:`laspy.file.File`

        :param path: The path of the ouput file.
        """
        if len(self. points) > 0:
            writer = laspy.file.File(path, header=self.header, mode="w")

            for dim in self.points:
                setattr(writer, dim, self.points[dim])

            writer.close()
        else:
            raise ValueError('There is no data contained in this Cloud object, it is impossible to write.')
            print('No data to write.')

class Cloud:
    """
    The cloud object is an API for interacting with `.las`, `.laz`, and `.ply` files in memory, and is generally \
    the starting point for any analysis with `pyfor`. For a more qualitative assessment of getting started with \
    :class:`Cloud` please see the \
    `user manual <https://github.com/brycefrank/pyfor_manual/blob/master/notebooks/2-ImportsExports.ipynb>`_.
    """
    def __init__(self, path):

        # If read from file path
        if type(path) == str or type(path) == pathlib.PosixPath:
            self.filepath = path
            self.name = os.path.splitext(os.path.split(path)[1])[0]
            self.extension = os.path.splitext(path)[1]

            if self.extension.lower() == '.las' or self.extension.lower() == '.laz':
                las = laspy.file.File(path)

                # Iterate over point format specification
                points = {}
                for spec in las.point_format.specs:
                    # FIXME laspy renames this column for some reason.
                    if spec.name == 'classification_byte' or spec.name == 'raw_classification':
                        points[spec.name.lower()] = eval('las.classification'.format(spec.name))
                    else:
                        points[spec.name.lower()] = eval('las.{}'.format(spec.name))
                points = pd.DataFrame(points)

                header = las.header
                self.data = LASData(points, header)

            elif self.extension.lower() == '.ply':
                ply = plyfile.PlyData.read(path)
                ply_points = ply.elements[0].data
                points = pd.DataFrame({"x": ply_points["x"], "y": ply_points["y"], "z": ply_points["z"]})

                # ply headers are very basic, this is set here for compatibility with modifications to the header downstream (for now)
                # TODO handle ply headers
                header = 'ply_header'
                self.data = PLYData(points , header)

            else:
                raise ValueError('File extension not supported, please input either a las, laz, ply or CloudData object.')

        # If imported from a CloudData object
        elif type(path) == CloudData or isinstance(path, CloudData):
            self.data = path

            if type(self.data.header) == laspy.header.HeaderManager:
                self.data = LASData(self.data.points, self.data.header)

            elif self.data.header == 'ply_header':
                self.data = PLYData(self.data.points, self.data.header)

        else:
            raise ValueError("Object type not supported, please input either a file path with a supported extension or a CloudData object.")

        # We're not sure if this is true or false yet
        self.normalized = None
        self.crs = None

    def __str__(self):
        """
        Returns a human readable summary of the Cloud object.
        """
        from os.path import getsize

        # Format max and min
        min =  [float('{0:.2f}'.format(elem)) for elem in self.data.min]
        max =  [float('{0:.2f}'.format(elem)) for elem in self.data.max]

        # TODO: Incorporate this in CloudData somehow, messy!
        if hasattr(self, 'extension'):
            if self.extension.lower() == '.las' or self.extension.lower() == '.laz':
                filesize = getsize(self.filepath)
                las_version = self.data.header.version
                out = """ File Path: {}\nFile Size: {}\nNumber of Points: {}\nMinimum (x y z): {}\nMaximum (x y z): {}\nLas Version: {}

                """.format(self.filepath, filesize, self.data.count, min, max, las_version)
            elif self.extension.lower() == '.ply':
                filesize = getsize(self.filepath)
                out = """ File Path: {}\nFile Size: {}\nNumber of Points: {}\nMinimum (x y z): {}\nMaximum (x y z): {}""".format(self.filepath, filesize, self.data.count, min, max)
        else:
            out = """Number of Points: {}\nMinimum(x y z): {}\nMaximum (x y z): {}""".format(self.data.count, min, max)

        return out



    def _discrete_cmap(self, n_bin, base_cmap=None):
        """Create an N-bin discrete colormap from the specified input map"""
        import matplotlib.pyplot as plt
        from matplotlib.colors import LinearSegmentedColormap

        base = plt.cm.get_cmap(base_cmap)
        color_list = base(np.linspace(0, 1, n_bin))
        cmap_name = base.name + str(n_bin)
        return LinearSegmentedColormap.from_list(cmap_name, color_list, n_bin)

    def _set_discrete_color(self, n_bin, series):
        """Adds a column 'random_id' to Cloud.las.points that reduces the 'user_data' column to a fewer number of random
        integers. Used to produce clearer 3d visualizations of detected trees.

        :param n_bin: Number of bins to reduce to.
        :param series: The pandas series to reduce, usually 'user_data' which is set to a unique tree ID after detection.
        """

        random_ints = np.random.randint(1, n_bin + 1, size = len(np.unique(series)))
        pre_merge = pd.DataFrame({'unique_id': series.unique(), 'random_id': random_ints})


        self.data.points = pd.merge(self.data.points, pre_merge, left_on = 'user_data', right_on = 'unique_id')

    def grid(self, cell_size, force_extent = None):
        """
        Generates a :class:`.Grid` object for the parent object given a cell size. \
        See the documentation for :class:`.Grid` for more information.

        :param cell_size: The resolution of the plot in the same units as the input file.
        :return: A :class:`.Grid` object.
        """
        return rasterizer.Grid(self, cell_size, force_extent)

    def plot(self, cell_size = 1, cmap = "viridis", return_plot = False, block=False):
        """
        Plots a basic canopy height model of the Cloud object. This is mainly a convenience function for \
        :class:`.Raster.plot`. More robust methods exist for dealing with canopy height models. Please see the \
        `user manual <https://github.com/brycefrank/pyfor_manual/blob/master/notebooks/3-CanopyHeightModel.ipynb>`_.

        :param clip_size: The resolution of the plot in the same units as the input file.
        :param return_plot: If true, returns a matplotlib plt object.
        :return: If return_plot == True, returns matplotlib plt object. Not yet implemented.
        """

        # FIXME this can break other functions and pipelines if a user plots in between calls, it resets the parent cloud bins_x/bins_y column
        # it may be best to return an entirely new data structure
        rasterizer.Grid(self, cell_size).raster("max", "z").plot(cmap, block = block, return_plot = return_plot)

    def iplot3d(self, max_points=30000, point_size=0.5, dim="z", colorscale="Viridis"):
        """
        Plots the 3d point cloud in a compatible version for Jupyter notebooks using Plotly as a backend. If \
        max_points exceeds 30,000, the point cloud is downsampled using a uniform random distribution by default. \
        This can be changed using the `max_points` argument.

        :param max_points: The maximum number of points to render.
        :param point_size: The point size of the rendered point cloud.
        :param dim: The dimension on which to color (i.e. "z", "intensity", etc.)
        :param colorscale: The Plotly colorscale with which to color.
        """

        plot._iplot3d(self.data, max_points, point_size, dim, colorscale)

    def plot3d(self, dim = "z", point_size=1, cmap='Spectral_r', max_points=5e5, n_bin=8, plot_trees=False):
        """
        Plots the three dimensional point cloud using a `Qt` backend. By default, if the point cloud exceeds 5e5 \
         points, then it is downsampled using a uniform random distribution. This is for performance purposes.

        :param point_size: The size of the rendered points.
        :param dim: The dimension upon which to color (i.e. "z", "intensity", etc.)
        :param cmap: The matplotlib color map used to color the height distribution.
        :param max_points: The maximum number of points to render.
        """
        from pyqtgraph.Qt import QtCore, QtGui
        import pyqtgraph as pg
        import pyqtgraph.opengl as gl

        # Randomly sample down if too large
        if dim == 'user_data' and plot_trees:
            dim = 'random_id'
            self._set_discrete_color(n_bin, self.data.points['user_data'])
            cmap = self._discrete_cmap(n_bin, base_cmap=cmap)

        if self.data.count > max_points:
                sample_mask = np.random.randint(self.data.count,
                                                size = int(max_points))
                coordinates = np.stack([self.data.points.x, self.data.points.y, self.data.points.z], axis = 1)[sample_mask,:]

                color_dim = np.copy(self.data.points[dim].iloc[sample_mask].values)
                print("Too many points, down sampling for 3d plot performance.")
        else:
            coordinates = np.stack([self.data.points.x, self.data.points.y, self.data.points.z], axis = 1)
            color_dim = np.copy(self.data.points[dim].values)

        # If dim is user data (probably TREE ID or some such thing) then we want a discrete colormap
        if dim != 'random_id':
            color_dim = (color_dim - np.min(color_dim)) / (np.max(color_dim) - np.min(color_dim))
            cmap = cm.get_cmap(cmap)
            colors = cmap(color_dim)

        else:
            colors = cmap(color_dim)

        # Start Qt app and widget
        pg.mkQApp()
        view = gl.GLViewWidget()


        # Create the points, change to opaque, set size to 1
        points = gl.GLScatterPlotItem(pos = coordinates, color = colors)
        points.setGLOptions('opaque')
        points.setData(size = np.repeat(point_size, len(coordinates)))

        # Add points to the viewer
        view.addItem(points)

        # Center on the arithmetic mean of the point cloud and display
        center = np.mean(coordinates, axis = 0)
        view.opts['center'] = pg.Vector(center[0], center[1], center[2])
        # Very ad-hoc
        view.opts['distance'] = (self.data.max[0] - self.data.min[0]) * 1.2
        #return(view.opts)
        view.show()

    def normalize(self, cell_size, **kwargs):
        """
        Normalize the cloud using the default Zhang et al. (2003) progressive morphological ground filter. Please see \
        the documentation in :class:`.ground_filter.Zhang2003` for more information and keyword argument definitions. \
        If you want to use a pre-computed DEM to normalize, please see :meth:`.subtract`.
        """

        from pyfor.ground_filter import Zhang2003
        filter = Zhang2003(cell_size, **kwargs)
        filter.normalize(self)

    def subtract(self, path):
        """
        Normalize using a pre-computed raster file, i.e. "subtract" the heights from the input raster **in place**. \
        This assumes the raster and the point cloud are in the same coordinate system.
        :param path: The path to the raster file, must be in a format supported by `rasterio`.
        :return:
        """

        imported_grid = rasterizer.ImportedGrid(path, self)
        df = pd.DataFrame(np.flipud(imported_grid.in_raster.read(1))).stack().rename_axis(['bins_y', 'bins_x']).reset_index(name='val')
        df = self.data.points.reset_index().merge(df, how="left").set_index('index')
        self.data.points['z'] = df['z'] - df['val']

    def clip(self, polygon):
        """
        Clips the point cloud to the provided shapely polygon using a ray casting algorithm. This method calls \
        :func:`.clip.poly_clip` directly. This returns a new :class:`.Cloud`.

        :param polygon: A :class:`shapely.geometry.Polygon` in the same CRS as the Cloud.
        :return: A new :class:.`Cloud` object clipped to the provided polygon.
        """

        keep = clip.poly_clip(self.data.points, polygon)

        # Create copy to avoid warnings
        keep_points = self.data.points.iloc[keep].copy()
        new_cloud = Cloud(CloudData(keep_points, self.data.header))
        new_cloud.data.points = new_cloud.data.points.reset_index()
        new_cloud.data._update()

        #Warn user if the resulting cloud has no points.
        if len(new_cloud.data.points) ==0:
            warnings.warn("The clipped point cloud has no remaining points")

        return new_cloud

    def filter(self, min, max, dim):
        """
        Filters a cloud object for a given dimension **in place**.

        :param min: Minimum dimension to retain.
        :param max: Maximum dimension to retain.
        :param dim: The dimension of interest as a string. For example "z". This corresponds to a column label in \
        :attr:`self.data.points`.
        """
        condition = (self.data.points[dim] > min) & (self.data.points[dim] < max)
        self.data.points = self.data.points[condition]
        self.data._update()

    def chm(self, cell_size, interp_method=None, pit_filter=None, kernel_size=3):
        """
        Returns a :class:`.Raster` object of the maximum z value in each cell, with optional interpolation \
         (i.e. nan-filling) and pit filter parameters. Currently, only a median pit filter is implemented.

        :param cell_size: The cell size for the returned raster in the same units as the parent Cloud or las file.
        :param interp_method: The interpolation method as a string to fill in NA values of the produced canopy height \
         model, one of either "nearest", "cubic", or "linear". This is an argument to `scipy.interpolate.griddata`.
        :param pit_filter: If "median" passes a median filter over the produced canopy height model.
        :param kernel_size: The kernel size of the median filter, must be an odd integer.
        :return: A :class:`.Raster` object of the canopy height model.
        """

        # TODO make user pass the function itself?
        if pit_filter == "median":
            raster = self.grid(cell_size).interpolate("max", "z", interp_method=interp_method)
            raster.pit_filter(kernel_size=kernel_size)
            return raster

        if interp_method==None:
            return self.grid(cell_size).raster("max", "z")

        else:
            return self.grid(cell_size).interpolate("max", "z", interp_method)

    @property
    def convex_hull(self):
        """
        Calculates the convex hull of the cloud projected onto a 2d plane, a wrapper for \
         :func:`scipy.spatial.ConvexHull`.

        :return: A :class:`shapely.geometry.Polygon` of the convex hull.
        """
        from scipy.spatial import ConvexHull
        from shapely.geometry import Polygon

        hull = ConvexHull(self.data.points[["x", "y"]].values)

        return Polygon(hull.points[hull.vertices])


    def write(self, path):
        """
        Write to file. The precise mechanisms of this writing will depend on the file input type. For `.las` files \
        this will be handled by :meth:`.LASData.write`, for `.ply` files this will be handled by :meth:`.PLYData.write`.

        :param path: The path of the output file.
        """
        self.data.write(path)<|MERGE_RESOLUTION|>--- conflicted
+++ resolved
@@ -26,13 +26,8 @@
         self.count = np.alen(self.points)
 
     def _update(self):
-<<<<<<< HEAD
         self.min = [np.min(self.points["x"]), np.min(self.points["y"]), np.min(self.points["z"])]
         self.max = [np.max(self.points["x"]), np.max(self.points["y"]), np.max(self.points["z"])]
-=======
-        self.min = [np.min(self.points['x']), np.min(self.points['y']), np.min(self.points['z'])]
-        self.max = [np.max(self.points['x']), np.max(self.points['y']), np.max(self.points['z'])]
->>>>>>> 288e60a3
         self.count = np.alen(self.points)
 
     def _append(self, other):
