--- conflicted
+++ resolved
@@ -94,13 +94,6 @@
                 las = laspy.file.File(path)
 
                 # Iterate over point format specification
-<<<<<<< HEAD
-                points = pd.DataFrame(
-                    {"x": las.x, "y": las.y, "z": las.z, "intensity": las.intensity, "return_num": las.return_num,
-                     "classification": las.classification,
-                     "flag_byte": las.flag_byte, "scan_angle_rank": las.scan_angle_rank, "user_data": las.user_data,
-                     "pt_src_id": las.pt_src_id})
-=======
                 dims = ["x", "y", "z", "intensity", "return_num", "classification", "flag_byte", "scan_angle_rank",
                         "user_data", "pt_src_id"]
 
@@ -113,7 +106,6 @@
                         pass
                 points = pd.DataFrame(points)
 
->>>>>>> 2277f360
                 header = las.header
                 self.data = LASData(points, header)
 
