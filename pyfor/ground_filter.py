--- conflicted
+++ resolved
@@ -144,13 +144,8 @@
         bem = self.bem(pc)
         pc.data._update()
         df = pd.DataFrame(bem.array).stack().rename_axis(['bins_y', 'bins_x']).reset_index(name='val')
-<<<<<<< HEAD
         df = self.cloud.data.points.reset_index().merge(df, how="left").set_index('index')
         self.cloud.data.points['z'] = (df['z'] - df['val']).values # For some reason .values is needed to prevent an error
-=======
-        df = pc.data.points.reset_index().merge(df, how="left").set_index('index')
-        pc.data.points['z'] = df['z'] - df['val']
->>>>>>> 288e60a3
 
 class KrausPfeifer1998:
     """
