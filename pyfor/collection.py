import os
import laspy
import numpy as np
import pyfor
import geopandas as gpd
import pandas as pd
import laxpy
<<<<<<< HEAD
import pyproj
=======
from joblib import Parallel, delayed
>>>>>>> 288e60a3


class CloudDataFrame(gpd.GeoDataFrame):
    """
    Implements a data frame structure for processing and managing multiple :class:`.Cloud` objects. It is recommended \
    to initialize using the :func:`.from_dir` function.
    """
    def __init__(self, *args, **kwargs):
        super(CloudDataFrame, self).__init__(*args, **kwargs)
        self.n_threads = 1

        if "bounding_box" in self.columns.values:
            self.set_geometry("bounding_box", inplace=True)

    @classmethod
    def _from_dir(cls, las_dir, n_jobs=1, get_bounding_boxes=True):
        """
        Wrapped function for producing a CloudDataFrame from a directory of las files.
        :param las_dir: A directory of .las or .laz files.
        :param n_jobs: The number of threads used to construct information about the CloudDataFrame.
        :param get_bounding_boxes: If True, builds the bounding boxes for each las tile by manually reading in
        the file and computing the bounding box. For very large collections this may be computationally costly, and
        can be set to False.
        :return:
        """
        las_path_init = [[os.path.join(root, file) for file in files] for root, dirs, files in os.walk(las_dir)][0]
        las_path_init = [las_path for las_path in las_path_init if las_path.endswith('.las') or las_path.endswith('.laz')]
        cdf = CloudDataFrame({'las_path': las_path_init})
        cdf.n_threads = n_jobs

        if get_bounding_boxes == True:
            cdf._build_polygons()

        return(cdf)

    def set_index(self, *args):
        return CloudDataFrame(super(CloudDataFrame, self).set_index(*args))

    def par_apply(self, func, column='las_path', buffer_distance=0, *args):
        """
        Apply a function to each item in `column`. Allows for parallelization using the n_jobs argument. This is \
        achieved via :class:`joblib.Parallel` and :func:`joblib.delayed`.

        :param func: The user defined function, must accept as an argument the value of each row of `column`.
        :param column: The column to apply on, will be the first argument to func.
        :param buffer_distance: The distance to buffer and aggregate each tile.
        :param *args: Further arguments to `func`
        """
<<<<<<< HEAD
        from joblib import Parallel, delayed


=======
>>>>>>> 288e60a3
        if buffer_distance > 0:
            self._buffer(buffer_distance)
            for i, geom in enumerate(self["bounding_box"]):
                intersecting = self._get_intersecting(i)
                clip_geom = self['buffered_bounding_box'].iloc[i]
                parent_cloud = pyfor.cloud.Cloud(self["las_path"].iloc[i])
                for path in intersecting["las_path"]:
                    adjacent_cloud = pyfor.cloud.Cloud(path)
                    parent_cloud.data._append(adjacent_cloud.data)

        output = Parallel(n_jobs=self.n_threads)(delayed(func)(plot_path, *args) for plot_path in self[column])
        return output

    def _get_bounding_box(self, las_path):
        """
        Vectorized function to get a bounding box from an individual las path.
        :param las_path:
        :return:
        """
        # segmentation of point clouds
        pc = laspy.file.File(las_path)
        min_x, max_x = pc.header.min[0], pc.header.max[0]
        min_y, max_y = pc.header.min[1], pc.header.max[1]
        return((min_x, max_x, min_y, max_y))

    def _build_polygons(self):
        """Builds the shapely polygons of the bounding boxes and adds them to self.data"""
        from shapely.geometry import Polygon
        bboxes = self.par_apply(self._get_bounding_box, column='las_path')
        self["bounding_box"] = [Polygon(((bbox[0], bbox[2]), (bbox[1], bbox[2]),
                                           (bbox[1], bbox[3]), (bbox[0], bbox[3]))) for bbox in bboxes]
        self.set_geometry("bounding_box", inplace = True)

    def _get_intersecting(self, tile_index):
        """
        Gets the intersecting tiles for the given tile_index

        :param: The index of the tile within the CloudDataFrame
        :return: A CloudDataFrame of intersecting tiles
        """
        # TODO Seek more efficient solution...
        # FIXME this is probably a sloppy way
        intersect_bool = self.intersects(self["buffered_bounding_box"].iloc[tile_index])
        intersect_cdf = CloudDataFrame(self[intersect_bool])
        intersect_cdf.n_threads = self.n_threads
        return intersect_cdf

    def _buffer(self, distance, in_place = True):
        """
        Buffers the CloudDataFrame geometries.
        :return: A new CloudDataFrame with buffered geometries.
        """
        # TODO implement in_place
        # also, pretty sloppy, consider relegating to a function, like "copy" or something
        norm_geoms = self["bounding_box"].copy()
        buffered = super(CloudDataFrame, self).buffer(distance)
        cdf = CloudDataFrame(self)
        cdf["bounding_box"] = norm_geoms
        cdf["buffered_bounding_box"] = buffered
        cdf.n_threads = self.n_threads
        cdf.set_geometry("bounding_box", inplace=True)
        return cdf

    def plot(self, **kwargs):
        """
        Plots the bounding boxes of the Cloud objects.

        :param **kwargs: Keyword arguments to :meth:`geopandas.GeoDataFrame.plot`.
        """
        plot = super(CloudDataFrame, self).plot(**kwargs)
        plot.figure.show()

    @property
    def bounding_box(self):
        """Retrieves the bounding box for the entire collection. As a tuple (minx, muny, maxx, maxy)"""
        minx, miny, maxx, maxy = [i.bounds[0] for i in self['bounding_box']], [i.bounds[1] for i in self['bounding_box']], \
                                 [i.bounds[2] for i in self['bounding_box']], [i.bounds[3] for i in self['bounding_box']]
        col_bbox = np.min(minx), np.min(miny), np.max(maxx), np.max(maxy)
        return col_bbox

    def retile(self, out_dir, verbose = False):
        """
        Retiles the collection into `out_dir`. This is a simplified retiling function that splits each tile into \
        quadrants and writes these new quadrants to disk. The written files will be the original file name with an index
        appended. 0 is the bottom left quadrant, 1 is the bottom right, 2 is the top left and 3 is the top right.
        """
        from shapely.geometry import Polygon

        for index, row in self.iterrows():
            # Build the quadrant geometries, this is defined by the following six values
            larger_cell = row['bounding_box'].bounds

            x0, y0 = larger_cell[0], larger_cell[1]
            x2, y2 = larger_cell[2], larger_cell[3]
            x1 = ((larger_cell[2] - larger_cell[0]) / 2) + x0
            y1 = ((larger_cell[3] - larger_cell[1]) / 2) + y0

            # Create the geometries
            bottom_left = Polygon([(x0, y0), (x0, y1), (x1, y1), (x1, y0)])
            bottom_right = Polygon([(x1, y0), (x1, y1), (x2, y1), (x2, y0)])
            top_left = Polygon([(x0, y1), (x0, y2), (x1, y2), (x1, y1)])
            top_right = Polygon([(x1, y1), (x1, y2), (x2, y2), (x2, y1)])

            quadrants = [bottom_left, bottom_right, top_left, top_right]


            larger_cloud = pyfor.cloud.Cloud(row['las_path'])

            for i, quad in enumerate(quadrants):
                clipped = larger_cloud.clip(quad)
                clipped.write(os.path.join(out_dir, '{}_{}.las'.format(larger_cloud.name, i)))

    def _retile2(self, width, height, dir):
        """
        Retiles the collection and writes the new tiles to the directory defined in `dir`.

        :param width: The width of the new tiles.
        :param height: The height of the new tiles
        :param dir: The directory to write the new tiles.
        """
        # TODO Handle "edge" smaller tiles that straddle more than one larger tile
        from shapely.geometry import MultiLineString
        from shapely.ops import polygonize
        import warnings

        warnings.warn('_retile2 is in development, use at your own risk.', UserWarning)

        colbbox = self.bounding_box

        # TODO adding the constant makes it an inclusive stop, seems sloppy
        x = np.arange(colbbox[0], colbbox[2] + width, width)
        y = np.arange(colbbox[1], colbbox[3] + height, height)

        hlines = [((x1, yi), (x2, yi)) for x1, x2 in zip(x[:-1], x[1:]) for yi in y]
        vlines = [((xi, y1), (xi, y2)) for y1, y2 in zip(y[:-1], y[1:]) for xi in x]

        grids = gpd.GeoSeries(polygonize(MultiLineString(hlines + vlines)))
        return(grids)

        ## Iterate through each original tile and find the intersecting new tile
        ## TODO better way for this?
        #for index, row in self.iterrows():
        #    # Find the set of smaller tiles that intersect with the larger
        #    # Load the larger cell into memory
        #    original_cell = pyfor.cloud.Cloud(row['las_path'])
        #    for i, new_cell in enumerate(grids[grids.intersects(row['bounding_box'])]):
        #        pc = original_cell.clip(new_cell)
        #        pc.write(os.path.join(dir, '{}_{}{}'.format(original_cell.name, i, original_cell.extension)))

    def create_index(self):
        """
        For each file in the collection, creates `.lax` files for spatial indexing using the default values.
        """
        for las_path in self['las_path']:
            laxpy.file.init_lax(las_path)

    def _index_las(self, las_path):
        """
        Checks if an equivalent `.lax` file exists. If so, creates a laxpy.IndexedLAS object, otherwise an error is thrown.
        """
        lax_path = las_path[:-1] + 'x'

        if os.path.isfile(lax_path):
            return laxpy.IndexedLAS(las_path)
        else:
            raise FileNotFoundError('There is no equivalent .lax file for this .las file.')

<<<<<<< HEAD

    def _merge_parents(self, parent_list, func, args):
        """
        Used in retiling and project level clipping operations.

        :return:
        """

        if len(parent_list) > 0:
            first = pyfor.cloud.Cloud(parent_list[0])

            for parent in parent_list[1:]:
                pc = pyfor.cloud.Cloud(parent)
                first.data._append(pc.data)

            func(first, *args)

    def _get_parents(self, polygon):
        return self[self['bounding_box'].intersects(polygon)]

    def _square_buffer(self, polygon, buffer):
        from shapely.geometry import Polygon
        minx, miny, maxx, maxy = polygon.bounds
        n_minx, n_miny, n_maxx, n_maxy = minx - buffer, miny - buffer, maxx + buffer, maxy + buffer

        buffered_poly = Polygon([[n_minx, n_miny],
                                 [n_minx, n_maxy],
                                 [n_maxx, n_maxy],
                                 [n_maxx, n_miny]])
        return buffered_poly

    def _clip_no_index(self, polygons, func):
        # TODO clean this function, parallelize, etc.
        """
        A very rough way to bypass indexing for clipping, currently in development
        :param polygons:
        :return:
        """
        from joblib import Parallel, delayed

        # FIXME spatial join would be optimized
        parents = {}
        for i, poly in enumerate(polygons):
            poly_parents = []
            for ix, row in self.iterrows():
                if row['bounding_box'].intersects(poly):
                    poly_parents.append(row['las_path'])
                parents[i] = poly_parents

        Parallel(n_jobs=self.n_threads)(delayed(self._merge_parents)(parent_list, func, [polygons[poly_index], poly_index]) for poly_index, parent_list in parents.items())

    def _retiling_grid(self, target_cell_size, original_tile_size, buffer = 0):
        """
        Creates a retiling grid for a specified target cell size. This creates a list of polygons such that if a raster
        is constructed from a polygon it will exactly fit inside given the specified target cell size. Useful for creating
        project level rasters.

        :param target_cell_size: The desired output cell size
        :param original_tile_size: The original tile size of the project
        :param buffer: The distance to buffer each new tile to prevent edge effects.
        :return: A list of shapely polygons that correspond to the new grid.
        """
        from shapely.geometry import Polygon

        bottom, left = self.bounding_box[1], self.bounding_box[0]
        top, right = self.bounding_box[3], self.bounding_box[2]

        new_tile_size = np.ceil(original_tile_size / target_cell_size) * target_cell_size
        extension = new_tile_size - original_tile_size

        project_width = right - left
        project_height = top - bottom

        num_x = int(np.ceil(project_width / new_tile_size))
        num_y = int(np.ceil(project_height / new_tile_size))

        new_tiles = []
        for i in range(num_x):
            for j in range(num_y):
                # Create geometry
                tile_left, tile_bottom = left + i * new_tile_size, bottom + j * new_tile_size

                new_tile = Polygon([
                    [tile_left, tile_bottom], #bl
                    [tile_left, tile_bottom + new_tile_size], #tl
                    [tile_left + new_tile_size, tile_bottom + new_tile_size], #tr
                    [tile_left + new_tile_size, tile_bottom]]) #br

                if buffer > 0:
                    new_tile = self._square_buffer(new_tile, buffer)

                # Only append if there are any original tiles touching
                if len(self._get_parents(new_tile)) > 0:
                    new_tiles.append(new_tile)

        return new_tiles



    def _clip_no_index1(self, polygons, func):
        # TODO clean this function, parallelize, etc.
        """
        A very rough way to bypass indexing for clipping, currently in development
        :param polygons:
        :return:
        """

        # TODO make this block its own function
        intersected_tiles = {}
        for ix, row in self.iterrows():
            tile_bbox, las_path = row['bounding_box'], row['las_path']
            for poly in polygons:
                if tile_bbox.intersects(poly):
                    if las_path in intersected_tiles:
                        intersected_tiles[las_path].append(poly)
                    else:
                        intersected_tiles[las_path] = [poly]


        # TODO make this block its own function
        parents = {}
        for i, poly in enumerate(polygons):
            poly_parents = []
            for las_path, poly_list in intersected_tiles.items():
                if poly in poly_list:
                    poly_parents.append(las_path)
                parents[i] = poly_parents

        # For each polygon (i.e. each index in parents) construct the clipped point cloud.
        # maybe this could just be done in the chunk above?
        for poly_index, parent_list in parents.items():
            poly = polygons[poly_index]

            # Load first parent, append to this
            first = pyfor.cloud.Cloud(parent_list[0])
            first.normalize(3)

            for parent in parent_list[1:]:
                pc = pyfor.cloud.Cloud(parent)
                pc.normalize(3)
                first.data._append(pc.data)

            first = first.clip(poly)

            func(first)

            first.crs = pyproj.Proj(init='epsg:26910').srs
            p80 = first.grid(30).raster(lambda z_vec: np.percentile(z_vec, 80), "z")
            p80.write('/home/bryce/Documents/Dissertation/Chapter3/data/grids/p80_debug/{}_new.tif'.format(poly_index))

    def clip(self, polygons, path, poly_names=None):
=======
    def _write_clip(self, polygon, poly_index, out_path, parent_list):
        """
        Internal function that clips an indexed las and writes to file. This is used exclusively by `.clip` and is meant to be parallelized

        :return:
        """
        indexed_parents = [self._index_las(parent_path) for parent_path in parent_list]
        header = indexed_parents[0].header

        parent_points = pd.concat([pd.DataFrame.from_records(parent.query_polygon(polygon, scale=True)) \
                                   for parent in indexed_parents])

        pc = pyfor.cloud.Cloud(pyfor.cloud.LASData(parent_points, header))

        # TODO generalize to other filetypes
        pc.write(out_path+'.las')

    def clip(self, polygons, path, poly_names=None, verbose=False):
>>>>>>> 288e60a3
        """
        A collection-level clipping method. This function is meant for efficient querying across the study area using \
        a set of polygons. This method requires the presence of `.lax` files in the collection directory. To generate \
        these `.lax` files please use :meth:`.create_index` first. Each polygon will be clipped and written to the \
        specified `path`.

        :param polygons: Either a list of shapely polygons. If only one polygon is required wrap into a list before hand.
        :param path: The output path of the clip.
        :param poly_names: A list of polygon names to use when writing to file.
        """
        # TODO currently does not take advantage of multi-threading
        # TODO also a bit long, may be best to break up
        head, tail = os.path.split(path)

        # Which tiles do I need to make an index for?
        # It could  be the case that the input polys intersect with the same tile, but are checked out of order
        # Building this dict requires a bit of overhead, but is more memory efficient in the worst case
        intersected_tiles = {}
        for ix, row in self.iterrows():
            tile_bbox, las_path = row['bounding_box'], row['las_path']
            for poly in polygons:
                if tile_bbox.intersects(poly):
                    if las_path in intersected_tiles:
                        intersected_tiles[las_path].append(poly)
                    else:
                        intersected_tiles[las_path] = [poly]

        # Which polygons have which parents?
        parents = {}
        for i, poly in enumerate(polygons):
            poly_parents = []
            for las_path, poly_list in intersected_tiles.items():
                if poly in poly_list:
                    poly_parents.append(las_path)
                parents[i] = poly_parents

<<<<<<< HEAD
        # For each polygon (i.e. each index in parents) construct the clipped point cloud.
        # maybe this could just be done in the chunk above?
        for poly_index, parent_list in parents.items():
            poly = polygons[poly_index]
            indexed_parents = [self._index_las(parent_path) for parent_path in parent_list]
            try:
                header = indexed_parents[0].header
                # TODO This is slow, but should be addressed upstream in laxpy, especially _scale_points


                parent_points = pd.concat([pd.DataFrame.from_records(parent.query_polygon(poly, scale=True)) for parent in indexed_parents])

                print('Clipping polygon {} of {}'.format(poly_index + 1, len(polygons)))
                pc = pyfor.cloud.Cloud(pyfor.cloud.LASData(parent_points, header))

                if poly_names is not None:
                    out_path = head + os.path.sep + str(poly_names[poly_index]) + '.las'
                else:
                    out_path = head + os.path.sep + str(poly_index) + '.las'

                print('Writing to {}'.format(out_path))
                pc.write(out_path)
=======
        if poly_names is not None:
            Parallel(n_jobs=self.n_threads)(delayed(self._write_clip)(polygons[poly_index], poly_index, head + os.path.sep + str(poly_names[poly_index]), parent_list) \
                                            for poly_index, parent_list in parents.items())
        else:
            Parallel(n_jobs=self.n_threads)(delayed(self._write_clip)(polygons[poly_index], poly_index, head + os.path.sep + str(poly_index), parent_list) \
                                            for poly_index, parent_list in parents.items())


    def standard_metrics(self, heightbreak, index=None):
        """
        Retrieves a set of 29 standard metrics, including height percentiles and other summaries.

        :param index: An iterable of indices to set as the output dataframe index.
        :return: A pandas dataframe of standard metrics.
        """
        from pyfor.metrics import standard_metrics

        get_metrics = lambda las_path: standard_metrics(pyfor.cloud.Cloud(las_path).data.points, heightbreak=heightbreak)
        metrics = pd.concat(self.par_apply(get_metrics), sort=False)

        if index:
            metrics.index = index

        return metrics
>>>>>>> 288e60a3

            except IndexError:
                pass


def from_dir(las_dir, **kwargs):
    """
    Constructs a CloudDataFrame from a directory of las files.

    :param las_dir: The directory of las files.
    :return: A CloudDataFrame constructed from the directory of las files.
    """

    return CloudDataFrame._from_dir(las_dir, **kwargs)
<|MERGE_RESOLUTION|>--- conflicted
+++ resolved
@@ -5,11 +5,7 @@
 import geopandas as gpd
 import pandas as pd
 import laxpy
-<<<<<<< HEAD
 import pyproj
-=======
-from joblib import Parallel, delayed
->>>>>>> 288e60a3
 
 
 class CloudDataFrame(gpd.GeoDataFrame):
@@ -58,12 +54,8 @@
         :param buffer_distance: The distance to buffer and aggregate each tile.
         :param *args: Further arguments to `func`
         """
-<<<<<<< HEAD
         from joblib import Parallel, delayed
 
-
-=======
->>>>>>> 288e60a3
         if buffer_distance > 0:
             self._buffer(buffer_distance)
             for i, geom in enumerate(self["bounding_box"]):
@@ -231,8 +223,6 @@
         else:
             raise FileNotFoundError('There is no equivalent .lax file for this .las file.')
 
-<<<<<<< HEAD
-
     def _merge_parents(self, parent_list, func, args):
         """
         Used in retiling and project level clipping operations.
@@ -382,8 +372,6 @@
             p80 = first.grid(30).raster(lambda z_vec: np.percentile(z_vec, 80), "z")
             p80.write('/home/bryce/Documents/Dissertation/Chapter3/data/grids/p80_debug/{}_new.tif'.format(poly_index))
 
-    def clip(self, polygons, path, poly_names=None):
-=======
     def _write_clip(self, polygon, poly_index, out_path, parent_list):
         """
         Internal function that clips an indexed las and writes to file. This is used exclusively by `.clip` and is meant to be parallelized
@@ -402,7 +390,6 @@
         pc.write(out_path+'.las')
 
     def clip(self, polygons, path, poly_names=None, verbose=False):
->>>>>>> 288e60a3
         """
         A collection-level clipping method. This function is meant for efficient querying across the study area using \
         a set of polygons. This method requires the presence of `.lax` files in the collection directory. To generate \
@@ -420,6 +407,8 @@
         # Which tiles do I need to make an index for?
         # It could  be the case that the input polys intersect with the same tile, but are checked out of order
         # Building this dict requires a bit of overhead, but is more memory efficient in the worst case
+        from joblib import Parallel, delayed
+
         intersected_tiles = {}
         for ix, row in self.iterrows():
             tile_bbox, las_path = row['bounding_box'], row['las_path']
@@ -439,7 +428,6 @@
                     poly_parents.append(las_path)
                 parents[i] = poly_parents
 
-<<<<<<< HEAD
         # For each polygon (i.e. each index in parents) construct the clipped point cloud.
         # maybe this could just be done in the chunk above?
         for poly_index, parent_list in parents.items():
@@ -462,7 +450,6 @@
 
                 print('Writing to {}'.format(out_path))
                 pc.write(out_path)
-=======
         if poly_names is not None:
             Parallel(n_jobs=self.n_threads)(delayed(self._write_clip)(polygons[poly_index], poly_index, head + os.path.sep + str(poly_names[poly_index]), parent_list) \
                                             for poly_index, parent_list in parents.items())
@@ -487,10 +474,7 @@
             metrics.index = index
 
         return metrics
->>>>>>> 288e60a3
-
-            except IndexError:
-                pass
+
 
 
 def from_dir(las_dir, **kwargs):
